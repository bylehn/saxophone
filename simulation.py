import jax.numpy as np
import numpy as onp
from jax.config import config; config.update("jax_enable_x64", True)
from jax_md import energy, minimize
from jax import jit, vmap
from jax import lax
from jax import debug
import networkx as nx
import utils
import energies
from collections import namedtuple

Result_forbidden_modes = namedtuple('Result', [
    'D_init',
    'V_init',
    'C_init',
    'forbidden_states_init',
    'frequency_init',
    'R_init',
    'D_final',
    'V_final',
    'C_final',
    'forbidden_states_final',
    'frequency_final',
    'R_final',
    'log'
])



def simulate_auxetic(R,
                     k_bond,
                     system,
                     shift,
                     displacement
                     ):
    """
    Simulates the auxetic process using a System instance.

    system: System instance containing the state and properties of the system
    shift: shift parameter for the FIRE minimization
    perturbation: total perturbation
    delta_perturbation: perturbation step size
    displacement: displacement function
    steps: number of steps in the simulation
    write_every: frequency of writing data
    optimize: boolean to indicate whether to optimize the poisson ratio

    Returns:
    poisson: poisson ratio
    log: log dictionary
    R_init: initial positions
    R_final: final positions
    """

    # Get the surface nodes.
    top_indices = system.surface_nodes['top']
    bottom_indices = system.surface_nodes['bottom']
    left_indices = system.surface_nodes['left']
    right_indices = system.surface_nodes['right']
    mask = np.ones(R.shape)
    mask = mask.at[left_indices].set(0)
    mask = mask.at[right_indices].set(0)
    num_iterations = int(onp.ceil(system.perturbation / system.delta_perturbation))
    # Initialize the cumulative perturbation
    cumulative_perturbation = 0.0

    log = {
            'force': onp.zeros((num_iterations*(system.steps // system.write_every),) + R.shape),
            'position': onp.zeros((num_iterations*(system.steps // system.write_every),) + R.shape)
    }

    def step_fn_generator(apply, start_idx):
        def step_fn(i, state_and_log):
            """
            Minimizes the configuration at each step.

            i: step number
            state_and_log: state and log dictionary
            """
            fire_state, log = state_and_log
            i_adjusted = i + start_idx
            log['force'] = lax.cond(i_adjusted % system.write_every == 0,
                                        lambda p: p.at[i_adjusted // system.write_every].set(fire_state.force),
                                        lambda p: p,
                                        log['force'])

            log['position'] = lax.cond(i_adjusted % system.write_every == 0,
                                            lambda p: p.at[i_adjusted // system.write_every].set(fire_state.position),
                                            lambda p: p,
                                            log['position'])

            fire_state = apply(fire_state)
            return fire_state, log

        return step_fn

    def perturb_and_minimize(i, state_log_perturb):
        R_current, log, cumulative_perturbation = state_log_perturb
        R_perturbed = R_current.at[left_indices, 0].add(system.delta_perturbation)
        cumulative_perturbation += system.delta_perturbation
        # Update the force function with the new positions
        force_fn = energies.constrained_force_fn(R_perturbed, energy_fn_wrapper, mask)

        # Reinitialize the fire state with the new positions and updated force function
        fire_init, fire_apply = minimize.fire_descent(force_fn, shift)
        fire_state = fire_init(R_perturbed)

        # Update step function generator with the new start index

        start_idx = i * (system.steps // system.write_every)

        step_fn = step_fn_generator(fire_apply, start_idx)

        # Perform the minimization step
        fire_state, log = lax.fori_loop(0, system.steps, step_fn, (fire_state, log))
        R_perturbed = fire_state.position

        return R_perturbed, log, cumulative_perturbation

    def energy_fn(R, system, **kwargs):
        angle_energy = np.sum(energies.angle_energy(system, system.angle_triplets, displacement, R))
        # Bond energy (assuming that simple_spring_bond is JAX-compatible)
        bond_energy = energy.simple_spring_bond(displacement, system.E, length=system.distances, epsilon=k_bond[:, 0])(R, **kwargs)

        return bond_energy + angle_energy

    def energy_fn_wrapper(R, **kwargs):
        return energy_fn(R, system, **kwargs)

    R_init = R
    # Initial dimensions (before deformation)
    # Exclude the first and last index for horizontal edges (top and bottom)
    # as these are corners with the left and right edges
    initial_horizontal = onp.mean(R_init[right_indices[1:-1]], axis=0)[0] - onp.mean(R_init[left_indices[1:-1]], axis=0)[0]

    # Exclude the first and last index for vertical edges (left and right)
    # as these are corners with the top and bottom edges
    initial_vertical = onp.mean(R_init[top_indices[1:-1]], axis=0)[1] - onp.mean(R_init[bottom_indices[1:-1]], axis=0)[1]

    R_final, log, cumulative_perturbation = lax.fori_loop(0, num_iterations, perturb_and_minimize, (R_init, log, cumulative_perturbation))
    # Final dimensions (after deformation)
    final_horizontal = onp.mean(R_final[right_indices[1:-1]], axis=0)[0] - onp.mean(R_final[left_indices[1:-1]], axis=0)[0]
    final_vertical = onp.mean(R_final[top_indices[1:-1]], axis=0)[1] - onp.mean(R_final[bottom_indices[1:-1]], axis=0)[1]

    # Calculate the poisson ratio.
    poisson = utils.poisson_ratio(initial_horizontal, initial_vertical, final_horizontal, final_vertical)
    #fit = fitness(poisson)

    return poisson, log, R_init, R_final

def simulate_auxetic_optimize(R,
                     k_bond,
                     system,
                     shift,
                     displacement
                     ):
    """
    Simulates the auxetic process using a System instance.

    R: position matrix  
    k_bond: spring constant matrix
    system: System instance containing the state and properties of the system   
    shift: shift parameter for the FIRE minimization
    displacement: displacement function             

    Returns:
    poisson: poisson ratio

    """             
    poisson, _, _, _ = simulate_auxetic(R, k_bond, system, shift, displacement)

    return poisson

<<<<<<< HEAD
=======
# adding a node optimized version of auxetic here

>>>>>>> 0ecec6b1
def simulate_auxetic_NOMM(R,
                     k_bond,
                     system,
                     shift,
                     displacement
                     ):
    """
    Simulates the auxetic process using a System instance and is set to evaulate network with a "natural" equal width spring constants

    system: System instance containing the state and properties of the system
    shift: shift parameter for the FIRE minimization
    perturbation: total perturbation
    delta_perturbation: perturbation step size
    displacement: displacement function
    steps: number of steps in the simulation
    write_every: frequency of writing data
    optimize: boolean to indicate whether to optimize the poisson ratio

    Returns:
    poisson: poisson ratio
    log: log dictionary
    R_init: initial positions
    R_final: final positions
    """
    #update variables according to R so that the derivative accounts for them
    system.X=R
    displacement = system.displacement
    system.create_spring_constants()
    system.calculate_initial_angles_method(displacement)

    # Get the surface nodes.
    top_indices = system.surface_nodes['top']
    bottom_indices = system.surface_nodes['bottom']
    left_indices = system.surface_nodes['left']
    right_indices = system.surface_nodes['right']
    mask = np.ones(R.shape)
    mask = mask.at[left_indices].set(0)
    mask = mask.at[right_indices].set(0)
    num_iterations = int(onp.ceil(system.perturbation / system.delta_perturbation))
    # Initialize the cumulative perturbation
    cumulative_perturbation = 0.0

    log = {
            'force': onp.zeros((num_iterations*(system.steps // system.write_every),) + R.shape),
            'position': onp.zeros((num_iterations*(system.steps // system.write_every),) + R.shape)
    }

    def step_fn_generator(apply, start_idx):
        def step_fn(i, state_and_log):
            """
            Minimizes the configuration at each step.

            i: step number
            state_and_log: state and log dictionary
            """
            fire_state, log = state_and_log
            i_adjusted = i + start_idx
            log['force'] = lax.cond(i_adjusted % system.write_every == 0,
                                        lambda p: p.at[i_adjusted // system.write_every].set(fire_state.force),
                                        lambda p: p,
                                        log['force'])

            log['position'] = lax.cond(i_adjusted % system.write_every == 0,
                                            lambda p: p.at[i_adjusted // system.write_every].set(fire_state.position),
                                            lambda p: p,
                                            log['position'])

            fire_state = apply(fire_state)
            return fire_state, log

        return step_fn

    def perturb_and_minimize(i, state_log_perturb):
        R_current, log, cumulative_perturbation = state_log_perturb
        R_perturbed = R_current.at[left_indices, 0].add(system.delta_perturbation)
        cumulative_perturbation += system.delta_perturbation
        # Update the force function with the new positions
        force_fn = energies.constrained_force_fn(R_perturbed, energy_fn_wrapper, mask)

        # Reinitialize the fire state with the new positions and updated force function
        fire_init, fire_apply = minimize.fire_descent(force_fn, shift)
        fire_state = fire_init(R_perturbed)

        # Update step function generator with the new start index

        start_idx = i * (system.steps // system.write_every)

        step_fn = step_fn_generator(fire_apply, start_idx)

        # Perform the minimization step
        fire_state, log = lax.fori_loop(0, system.steps, step_fn, (fire_state, log))
        R_perturbed = fire_state.position

        return R_perturbed, log, cumulative_perturbation

    def energy_fn(R, system, **kwargs):
        angle_energy = np.sum(energies.angle_energy(system, system.angle_triplets, displacement, R))
        # Bond energy (assuming that simple_spring_bond is JAX-compatible)
        bond_energy = energy.simple_spring_bond(displacement, system.E, length=system.distances, epsilon=k_bond[:, 0])(R, **kwargs)
<<<<<<< HEAD
        node_energy = energy.soft_sphere_pair(displacement, sigma=0.3, epsilon=2.0)(R, **kwargs)

        return bond_energy + angle_energy + node_energy
=======

        return bond_energy + angle_energy
>>>>>>> 0ecec6b1

    def energy_fn_wrapper(R, **kwargs):
        return energy_fn(R, system, **kwargs)

    R_init = R
    # Initial dimensions (before deformation)
    # Exclude the first and last index for horizontal edges (top and bottom)
    # as these are corners with the left and right edges
    initial_horizontal = onp.mean(R_init[right_indices[1:-1]], axis=0)[0] - onp.mean(R_init[left_indices[1:-1]], axis=0)[0]

    # Exclude the first and last index for vertical edges (left and right)
    # as these are corners with the top and bottom edges
    initial_vertical = onp.mean(R_init[top_indices[1:-1]], axis=0)[1] - onp.mean(R_init[bottom_indices[1:-1]], axis=0)[1]

    R_final, log, cumulative_perturbation = lax.fori_loop(0, num_iterations, perturb_and_minimize, (R_init, log, cumulative_perturbation))
    # Final dimensions (after deformation)
    final_horizontal = onp.mean(R_final[right_indices[1:-1]], axis=0)[0] - onp.mean(R_final[left_indices[1:-1]], axis=0)[0]
    final_vertical = onp.mean(R_final[top_indices[1:-1]], axis=0)[1] - onp.mean(R_final[bottom_indices[1:-1]], axis=0)[1]

    # Calculate the poisson ratio.
    poisson = utils.poisson_ratio(initial_horizontal, initial_vertical, final_horizontal, final_vertical)
    #fit = fitness(poisson)

    return poisson, log, R_init, R_final

def simulate_auxetic_optimize_NOMM(R,
                     k_bond,
                     system,
                     shift,
                     displacement
                     ):
    """
    Simulates the auxetic process using a System instance.

    R: position matrix  
    k_bond: spring constant matrix
    system: System instance containing the state and properties of the system   
    shift: shift parameter for the FIRE minimization
    displacement: displacement function             

    Returns:
    poisson: poisson ratio

    """             
    poisson, _, _, _ = simulate_auxetic_NOMM(R, k_bond, system, shift, displacement)
<<<<<<< HEAD
=======

    return poisson

>>>>>>> 0ecec6b1

    return poisson

def get_bond_importance(C, V, D, D_range):
    # Create a mask for the modes within the specified range
    # Create a mask for the modes within the specified range
    mode_mask = ((D > D_range[0]) & (D < D_range[1])).astype(float)
    
    # Compute delta_E for all modes, irrespective of the mask
    delta_E_all_modes = np.dot(C.T, V)

    # Apply mask to delta_E to zero out the modes outside the range
    delta_E = delta_E_all_modes * mode_mask

    # Compute bond importance using vmap for element-wise operations
    bond_importance = vmap(lambda ec: np.mean(np.abs(ec)))(delta_E)
    bond_importance = bond_importance/np.max(bond_importance)
    bond_importance_centered = bond_importance - np.mean(bond_importance)
    bond_importance_normalized = bond_importance_centered/np.max(np.abs(bond_importance_centered))
    
    return bond_importance_normalized.reshape(-1,1)

def create_compatibility(system, R):
    N_b = system.E.shape[0]
    #mdict = dict(zip(range(system.N), system.m))
    #nx.set_node_attributes(system.G, mdict, 'Mass')

    # Initialize C with zeros
    C = np.zeros((2 * system.N, N_b))
    
    # Compute the b_vec for each edge
    b_vec = R[system.E[:, 0], :] - R[system.E[:, 1], :]
    b_vec_norm = np.linalg.norm(b_vec, axis=1, keepdims=True)
    b_vec_normalized = b_vec / b_vec_norm

    # Ensure that b_vec_normalized is correctly reshaped for broadcasting
    b_vec_normalized = b_vec_normalized.reshape(-1, 2)

    # Update C using the .at property for advanced indexing
    for i in range(N_b):
        C = C.at[2 * system.E[i, 0]:2 * system.E[i, 0] + 2, i].add(b_vec_normalized[i])
        C = C.at[2 * system.E[i, 1]:2 * system.E[i, 1] + 2, i].add(-b_vec_normalized[i])

    return C

def get_forbidden_states(C, k_bond, system):
    """
    Get the forbidden modes for a given spring constant k.

    C: compatibility matrix
    k: spring constant
    M: mass matrix
    w_c: center frequency
    dw: frequency width

    Returns:
    D: eigenvalues
    V: eigenvectors
    forbidden_states: number of forbidden states
    """
    kd = np.diag(np.squeeze(k_bond))
    K = C @ kd @ C.T
    DMAT = np.linalg.inv(system.mass) @ K
    #debug.print("DMAT: {DMAT}", DMAT=DMAT)
    D, V = np.linalg.eigh(DMAT)
    D = np.real(D)
    frequency = np.sqrt(np.abs(D))
    forbidden_states = np.sum(np.logical_and(frequency > system.frequency_center - system.frequency_width/2,
                                              frequency < system.frequency_center + system.frequency_width/2))
    V = np.real(V)
    return D, V, forbidden_states, frequency

def age_springs(k_old, system, D, V, C, D_range):
    """
    Aging algorithm for springs.

    k_old: old spring constant matrix
    X: position matrix
    C: compatibility matrix
    V: eigenvectors
    D: eigenvalues
    D_range: frequency range
    ageing_rate: ageing rate

    Returns:
    k_new: new spring constant matrix
    """
    bond_importance = get_bond_importance(C, V, D, D_range)
    k_new = k_old * (1 + 2 * system.ageing_rate * bond_importance)
    return k_new

def optimize_ageing(C, k, system, success_frac):
    """
    Optimize for acoustic bandgap.

    C: compatibility matrix
    k: spring constant matrix
    M: mass matrix
    w_c: center frequency
    dw: frequency width
    N_trials: number of trials
    ageing_rate: ageing rate
    success_frac: success fraction

    Returns:
    k: spring constant matrix
    success: success boolean
    trial: trial number
    """

    frequency_range=[system.frequency_center - system.frequency_width/2,
                     system.frequency_center + system.frequency_width/2]
    
    D_range = [x**2 for x in frequency_range]

    D, V, forbidden_states_initial = get_forbidden_states(C, k, system)
    if forbidden_states_initial == 0:
        return k,1,0
    for trial in range(1, system.nr_trials + 1):

        k = age_springs(k, system, D, V, C, D_range)

        D, V, forbidden_states = get_forbidden_states(C, k, system)
        print(trial,forbidden_states)

        if forbidden_states <= success_frac * forbidden_states_initial:

            return k, 1, trial

    return k, 0, trial

def age_springs_compressed(k_old, system, result, C_init, C_final, D_range):
    """
    Aging algorithm for springs when doing compression.

    Returns:
    k_new: new spring constant matrix
    """
    threshold = 0.05  # Define a threshold for importance increase
    penalty_factor = 0.1  # Factor to penalize increasing importance in initial state

    bond_importance_init = scale_bond_importance(get_bond_importance(C_init, result.V_init, result.D_init, D_range))
    bond_importance_final = scale_bond_importance(get_bond_importance(C_final, result.V_final, result.D_final, D_range))

    # Calculate the ratio of forbidden states (add 1 to initial to avoid division by zero)
    #forbidden_states_ratio = (result.forbidden_states_init + 1) / (result.forbidden_states_final + 1)

    # Calculate the differential importance
    differential_importance = bond_importance_final - bond_importance_init

    # Adjust the differential importance to avoid increasing initial forbidden modes
        # Strengthen or weaken springs based on differential importance
    adjustment_factors = np.where(differential_importance > threshold, 
                                  1 + system.ageing_rate * differential_importance, 
                                #   0 + 1) # Strengthen
                                  1 - penalty_factor * system.ageing_rate * differential_importance) 
    # Adjust bond importance based on the ratio
   # bond_importance_adjusted = bond_importance_final  #-  forbidden_states_ratio * bond_importance_init
    
    # Apply adjustments while maintaining a similar distribution
    #k_new = k_old * adjustment_factors
    #k_new = adjust_distribution(k_new, k_old)  # Function to maintain distribution
    k_new = k_old * (1 + 2*system.ageing_rate * differential_importance)
    return k_new

def scale_bond_importance(bond_importance):
    """
    Scales the bond importance vector. 

    Returns:
    scaled bond importance vector centered at 0 and max extents -1 to 1
    """
    #returns the vector centred at mean = 0 and max extents -1 to 1
    bi_centered = bond_importance - np.mean(bond_importance)
    return bi_centered/np.max(np.abs(bi_centered))

def forbidden_states_compression(R,
                                 k_bond,
                                 system,
                                 shift,
                                 displacement,
    ):
    """
    Get the forbidden modes when compressing the network.

    Returns:
    D_init: initial eigenvalues
    V_init: initial eigenvectors
    forbidden_states_init: initial number of forbidden states
    R_init: initial positions
    D_final: final eigenvalues
    V_final: final eigenvectors
    forbidden_states_final: final number of forbidden states
    R_final: final positions
    log: log dictionary
    """
    _, log, R_init, R_final = simulate_auxetic(R,
                                               k_bond,
                                               system,
                                               shift,
                                               displacement
                                               )
    
    C_init = create_compatibility(system, R_init)
    C_final = create_compatibility(system, R_final)
    D_init, V_init, forbidden_states_init, frequency_init = get_forbidden_states(C_init, k_bond, system)
    D_final, V_final, forbidden_states_final, frequency_final = get_forbidden_states(C_final, k_bond, system)

    return Result_forbidden_modes(D_init,
                                  V_init,
                                  C_init,
                                  forbidden_states_init,
                                  frequency_init,
                                  R_init,
                                  D_final,
                                  V_final,
                                  C_final,
                                  forbidden_states_final,
                                  frequency_final,
                                  R_final,
                                  log
    )

def forbidden_states_compression_NOMM(R,
                                 k_bond,
                                 system,
                                 shift,
                                 displacement
    ):
    """
    Get the forbidden modes when compressing the network.

    Returns:
    D_init: initial eigenvalues
    V_init: initial eigenvectors
    forbidden_states_init: initial number of forbidden states
    R_init: initial positions
    D_final: final eigenvalues
    V_final: final eigenvectors
    forbidden_states_final: final number of forbidden states
    R_final: final positions
    log: log dictionary
    """
    _, log, R_init, R_final = simulate_auxetic_NOMM(R,
                                               k_bond,
                                               system,
                                               shift,
                                               displacement
                                               )

    C_init = create_compatibility(system, R_init)

    C_final = create_compatibility(system, R_final)
    D_init, V_init, forbidden_states_init, frequency_init = get_forbidden_states(C_init, k_bond, system)
    D_final, V_final, forbidden_states_final, frequency_final = get_forbidden_states(C_final, k_bond, system)

    return Result_forbidden_modes(D_init,
                                  V_init,
                                  C_init,
                                  forbidden_states_init,
                                  frequency_init,
                                  R_init,
                                  D_final,
                                  V_final,
                                  C_final,
                                  forbidden_states_final,
                                  frequency_final,
                                  R_final,
                                  log
    )

def optimize_ageing_compression(R, system, k_bond, shift, displacement):
    """
    Optimize for acoustic bandgap when compressing the network.

    Returns:
    k_bond: spring constant matrix
    success: success boolean
    trial: trial number
    """

    frequency_range=[system.frequency_center - system.frequency_width/2,
                     system.frequency_center + system.frequency_width/2]
    
    D_range = [x**2 for x in frequency_range]

    def condition(state):
        trial, current_k_bond, optimization_successful = state
        not_reached_max_trials = lax.lt(trial, system.nr_trials + 1)
        not_optimization_successful = ~optimization_successful
        continue_condition = lax.bitwise_and(not_reached_max_trials, not_optimization_successful)
        return continue_condition

    def loop_body(state):
        trial, current_k_bond, _ = state
        result = forbidden_states_compression(R, current_k_bond, system, shift, displacement)

        optimization_successful = lax.bitwise_and(lax.ge(result.forbidden_states_init, 1),
                                                  lax.eq(result.forbidden_states_final, 0))

        C_init = create_compatibility(system, result.R_init)
        C_final = create_compatibility(system, result.R_final)
        k_bond_updated = age_springs_compressed(current_k_bond, system, result, C_init, C_final, D_range)
        # Check if any entry in k_bond is NaN
        #print(trial, result.forbidden_states_init, result.forbidden_states_final)

        # Update carry values, note that `k_bond_updated` is only used if the loop continues.
        return trial + 1, k_bond_updated, optimization_successful

    initial_state = (1, k_bond, False)
    final_trial, final_k_bond, _ = lax.while_loop(condition, loop_body, initial_state)
    forbidden_states_final = forbidden_states_compression(R, final_k_bond, system, shift, displacement).forbidden_states_final
    forbidden_states_init = forbidden_states_compression(R, final_k_bond, system, shift, displacement).forbidden_states_init


    return final_k_bond, final_trial, forbidden_states_init, forbidden_states_final

def acoustic_compression_wrapper(system, shift, displacement, k_fit):
    def acoustic_compression_grad(R, k_bond):
        """
        This function might not be needed since we can just use the forbidden_states_compression, but to 
        retain functionality of other functions, we keep it for now.
        """
        def gap_fitness(frequency, frequency_center, k_fit):
            
            return np.sum(np.exp(-0.5*k_fit * (frequency - frequency_center)**2))
        
        #def fitness_energy(forbidden_states, baseline_forbidden_states, k_fit, penalty_rate=50):
        #    penalty = penalty_rate * max(0, baseline_forbidden_states - forbidden_states)
        #    return k_fit * forbidden_states + penalty

        result = forbidden_states_compression(R, k_bond, system, shift, displacement)
        # Fitness energy for the initial state with a penalty for reducing forbidden states
        fit_init = gap_fitness(result.frequency_init, system.frequency_center, k_fit)

        # Fitness energy for the final state
        fit_final = gap_fitness(result.frequency_final, system.frequency_center, k_fit)

        # Weighted objective function: Heavily weight the final state's energy
        objective_function = fit_final -fit_init

        #return result.forbidden_states_init, result.forbidden_states_final
        return objective_function
    return acoustic_compression_grad

def acoustic_compression_nomm_wrapper(system, shift, displacement, k_fit):
    def acoustic_compression_grad_NOMM(R, k_bond):
        """
        This function might not be needed since we can just use the forbidden_states_compression, but to 
        retain functionality of other functions, we keep it for now.
        """
        def gap_fitness(frequency, frequency_center, k_fit):
            
            return np.sum(np.exp(-0.5*k_fit * (frequency - frequency_center)**2))
        
        #def fitness_energy(forbidden_states, baseline_forbidden_states, k_fit, penalty_rate=50):
        #    penalty = penalty_rate * max(0, baseline_forbidden_states - forbidden_states)
        #    return k_fit * forbidden_states + penalty

        result = forbidden_states_compression_NOMM(R, k_bond, system, shift, displacement)
        # Fitness energy for the initial state with a penalty for reducing forbidden states
        fit_init = gap_fitness(result.frequency_init, system.frequency_center, k_fit)

        # Fitness energy for the final state
        fit_final = gap_fitness(result.frequency_final, system.frequency_center, k_fit)

        # Weighted objective function: Heavily weight the final state's energy
        objective_function = fit_final -fit_init
        
        #return result.forbidden_states_init, result.forbidden_states_final
        return objective_function
    return acoustic_compression_grad_NOMM<|MERGE_RESOLUTION|>--- conflicted
+++ resolved
@@ -172,11 +172,6 @@
 
     return poisson
 
-<<<<<<< HEAD
-=======
-# adding a node optimized version of auxetic here
-
->>>>>>> 0ecec6b1
 def simulate_auxetic_NOMM(R,
                      k_bond,
                      system,
@@ -276,14 +271,9 @@
         angle_energy = np.sum(energies.angle_energy(system, system.angle_triplets, displacement, R))
         # Bond energy (assuming that simple_spring_bond is JAX-compatible)
         bond_energy = energy.simple_spring_bond(displacement, system.E, length=system.distances, epsilon=k_bond[:, 0])(R, **kwargs)
-<<<<<<< HEAD
         node_energy = energy.soft_sphere_pair(displacement, sigma=0.3, epsilon=2.0)(R, **kwargs)
 
         return bond_energy + angle_energy + node_energy
-=======
-
-        return bond_energy + angle_energy
->>>>>>> 0ecec6b1
 
     def energy_fn_wrapper(R, **kwargs):
         return energy_fn(R, system, **kwargs)
@@ -329,12 +319,6 @@
 
     """             
     poisson, _, _, _ = simulate_auxetic_NOMM(R, k_bond, system, shift, displacement)
-<<<<<<< HEAD
-=======
-
-    return poisson
-
->>>>>>> 0ecec6b1
 
     return poisson
 
